--- conflicted
+++ resolved
@@ -1,4 +1,3 @@
-<<<<<<< HEAD
 # ox_parser
 
 Parser Combinator crate. (Continuation of the OxParse crate)
@@ -22,31 +21,4 @@
 	res.unwrap().val,
 	vec!["Hello World".to_string()]
 );
-=======
-# ox_parser
-
-Parser Combinator crate. (Continuation of the OxParse crate)
-
-https://crates.io/crates/ox_parser (https://crates.io/crates/OxParse is deprecated)
-
-#### Info
-
-README is subject to change.
-
-### How to use
-Look at the documentation for more examples.
-```Rust
-let res = parse(
-	"Hello World",
-	map(
-		sequence!(string("Hello"), spaces(), string("World")),
-		|r| Ok(vec![r.join("")]),
-	),
-);
-
-assert_eq!(
-	res.unwrap().val,
-	vec!["Hello World".to_string()]
-);
->>>>>>> c963297c
 ```